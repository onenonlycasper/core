<?php $TRANSLATIONS = array(
<<<<<<< HEAD
=======
"User %s shared a file with you" => "Uporanik %s je dal datoteko v souporabo z vami",
"User %s shared a folder with you" => "Uporanik %s je dal mapo v souporabo z vami",
"User %s shared the file \"%s\" with you. It is available for download here: %s" => "Uporanik %s je dal datoteko \"%s\" v souporabo z vami. Prenesete jo lahko tukaj: %s",
"User %s shared the folder \"%s\" with you. It is available for download here: %s" => "Uporanik %s je dal mapo \"%s\" v souporabo z vami. Prenesete je lahko tukaj: %s",
>>>>>>> 166da88b
"Category type not provided." => "Vrsta kategorije ni podana.",
"No category to add?" => "Ni kategorije za dodajanje?",
"This category already exists: " => "Ta kategorija že obstaja:",
"Object type not provided." => "Vrsta predmeta ni podana.",
"%s ID not provided." => "%s ID ni podan.",
"Error adding %s to favorites." => "Napaka pri dodajanju %s med priljubljene.",
"No categories selected for deletion." => "Za izbris ni izbrana nobena kategorija.",
"Error removing %s from favorites." => "Napaka pri odstranjevanju %s iz priljubljenih.",
"Settings" => "Nastavitve",
"seconds ago" => "pred nekaj sekundami",
"1 minute ago" => "pred minuto",
"{minutes} minutes ago" => "pred {minutes} minutami",
"1 hour ago" => "pred 1 uro",
"{hours} hours ago" => "pred {hours} urami",
"today" => "danes",
"yesterday" => "včeraj",
"{days} days ago" => "pred {days} dnevi",
"last month" => "zadnji mesec",
"{months} months ago" => "pred {months} meseci",
"months ago" => "mesecev nazaj",
"last year" => "lansko leto",
"years ago" => "let nazaj",
"Choose" => "Izbor",
"Cancel" => "Prekliči",
"No" => "Ne",
"Yes" => "Da",
"Ok" => "V redu",
"The object type is not specified." => "Vrsta predmeta ni podana.",
"Error" => "Napaka",
"The app name is not specified." => "Ime aplikacije ni podano.",
"The required file {file} is not installed!" => "Zahtevana datoteka {file} ni nameščena!",
"Error while sharing" => "Napaka med souporabo",
"Error while unsharing" => "Napaka med odstranjevanjem souporabe",
"Error while changing permissions" => "Napaka med spreminjanjem dovoljenj",
"Shared with you and the group {group} by {owner}" => "V souporabi z vami in skupino {group}. Lastnik je {owner}.",
"Shared with you by {owner}" => "V souporabi z vami. Lastnik je {owner}.",
"Share with" => "Omogoči souporabo z",
"Share with link" => "Omogoči souporabo s povezavo",
"Password protect" => "Zaščiti z geslom",
"Password" => "Geslo",
"Email link to person" => "Posreduj povezavo po e-pošti",
"Send" => "Pošlji",
"Set expiration date" => "Nastavi datum preteka",
"Expiration date" => "Datum preteka",
"Share via email:" => "Souporaba preko elektronske pošte:",
"No people found" => "Ni najdenih uporabnikov",
"Resharing is not allowed" => "Ponovna souporaba ni omogočena",
"Shared in {item} with {user}" => "V souporabi v {item} z {user}",
"Unshare" => "Odstrani souporabo",
"can edit" => "lahko ureja",
"access control" => "nadzor dostopa",
"create" => "ustvari",
"update" => "posodobi",
"delete" => "izbriše",
"share" => "določi souporabo",
"Password protected" => "Zaščiteno z geslom",
"Error unsetting expiration date" => "Napaka brisanja datuma preteka",
"Error setting expiration date" => "Napaka med nastavljanjem datuma preteka",
"Sending ..." => "Pošiljam ...",
"Email sent" => "E-pošta je bila poslana",
"ownCloud password reset" => "Ponastavitev gesla ownCloud",
"Use the following link to reset your password: {link}" => "Uporabite naslednjo povezavo za ponastavitev gesla: {link}",
"You will receive a link to reset your password via Email." => "Na elektronski naslov boste prejeli povezavo za ponovno nastavitev gesla.",
"Reset email send." => "E-pošta za ponastavitev je bila poslana.",
"Request failed!" => "Zahtevek je spodletel!",
"Username" => "Uporabniško Ime",
"Request reset" => "Zahtevaj ponastavitev",
"Your password was reset" => "Geslo je ponastavljeno",
"To login page" => "Na prijavno stran",
"New password" => "Novo geslo",
"Reset password" => "Ponastavi geslo",
"Personal" => "Osebno",
"Users" => "Uporabniki",
"Apps" => "Programi",
"Admin" => "Skrbništvo",
"Help" => "Pomoč",
"Access forbidden" => "Dostop je prepovedan",
"Cloud not found" => "Oblaka ni mogoče najti",
"Edit categories" => "Uredi kategorije",
"Add" => "Dodaj",
"Security Warning" => "Varnostno opozorilo",
"No secure random number generator is available, please enable the PHP OpenSSL extension." => "Na voljo ni varnega generatorja naključnih števil. Prosimo, če omogočite PHP OpenSSL razširitev.",
"Without a secure random number generator an attacker may be able to predict password reset tokens and take over your account." => "Brez varnega generatorja naključnih števil lahko napadalec napove žetone za ponastavitev gesla, kar mu omogoča, da prevzame vaš ​​račun.",
"Your data directory and your files are probably accessible from the internet. The .htaccess file that ownCloud provides is not working. We strongly suggest that you configure your webserver in a way that the data directory is no longer accessible or you move the data directory outside the webserver document root." => "Trenutno je dostop do podatkovne mape in datotek najverjetneje omogočen vsem uporabnikom na omrežju. Datoteka .htaccess, vključena v ownCloud namreč ni omogočena. Močno priporočamo nastavitev spletnega strežnika tako, da mapa podatkov ne bo javno dostopna ali pa, da jo prestavite ven iz korenske mape spletnega strežnika.",
"Create an <strong>admin account</strong>" => "Ustvari <strong>skrbniški račun</strong>",
"Advanced" => "Napredne možnosti",
"Data folder" => "Mapa s podatki",
"Configure the database" => "Nastavi podatkovno zbirko",
"will be used" => "bo uporabljen",
"Database user" => "Uporabnik zbirke",
"Database password" => "Geslo podatkovne zbirke",
"Database name" => "Ime podatkovne zbirke",
"Database tablespace" => "Razpredelnica podatkovne zbirke",
"Database host" => "Gostitelj podatkovne zbirke",
"Finish setup" => "Dokončaj namestitev",
"Sunday" => "nedelja",
"Monday" => "ponedeljek",
"Tuesday" => "torek",
"Wednesday" => "sreda",
"Thursday" => "četrtek",
"Friday" => "petek",
"Saturday" => "sobota",
"January" => "januar",
"February" => "februar",
"March" => "marec",
"April" => "april",
"May" => "maj",
"June" => "junij",
"July" => "julij",
"August" => "avgust",
"September" => "september",
"October" => "oktober",
"November" => "november",
"December" => "december",
"web services under your control" => "spletne storitve pod vašim nadzorom",
"Log out" => "Odjava",
"Automatic logon rejected!" => "Samodejno prijavljanje je zavrnjeno!",
"If you did not change your password recently, your account may be compromised!" => "Če vašega gesla niste nedavno spremenili, je vaš račun lahko ogrožen!",
"Please change your password to secure your account again." => "Spremenite geslo za izboljšanje zaščite računa.",
"Lost your password?" => "Ali ste pozabili geslo?",
"remember" => "Zapomni si me",
"Log in" => "Prijava",
"You are logged out." => "Sta odjavljeni.",
"prev" => "nazaj",
"next" => "naprej",
"Security Warning!" => "Varnostno opozorilo!",
"Please verify your password. <br/>For security reasons you may be occasionally asked to enter your password again." => "Prosimo, če preverite vaše geslo. Iz varnostnih razlogov vas lahko občasno prosimo, da ga ponovno vnesete.",
"Verify" => "Preveri"
);<|MERGE_RESOLUTION|>--- conflicted
+++ resolved
@@ -1,11 +1,8 @@
 <?php $TRANSLATIONS = array(
-<<<<<<< HEAD
-=======
 "User %s shared a file with you" => "Uporanik %s je dal datoteko v souporabo z vami",
 "User %s shared a folder with you" => "Uporanik %s je dal mapo v souporabo z vami",
 "User %s shared the file \"%s\" with you. It is available for download here: %s" => "Uporanik %s je dal datoteko \"%s\" v souporabo z vami. Prenesete jo lahko tukaj: %s",
 "User %s shared the folder \"%s\" with you. It is available for download here: %s" => "Uporanik %s je dal mapo \"%s\" v souporabo z vami. Prenesete je lahko tukaj: %s",
->>>>>>> 166da88b
 "Category type not provided." => "Vrsta kategorije ni podana.",
 "No category to add?" => "Ni kategorije za dodajanje?",
 "This category already exists: " => "Ta kategorija že obstaja:",
