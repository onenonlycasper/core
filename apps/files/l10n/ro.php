--- conflicted
+++ resolved
@@ -7,10 +7,7 @@
 "Missing a temporary folder" => "Lipsește un dosar temporar",
 "Failed to write to disk" => "Eroare la scriere pe disc",
 "Files" => "Fișiere",
-<<<<<<< HEAD
-=======
 "Delete" => "Șterge",
->>>>>>> 46d6fd15
 "Size" => "Dimensiune",
 "Modified" => "Modificat",
 "File handling" => "Manipulare fișiere",
@@ -30,10 +27,6 @@
 "Name" => "Nume",
 "Share" => "Partajează",
 "Download" => "Descarcă",
-<<<<<<< HEAD
-"Delete" => "Șterge",
-=======
->>>>>>> 46d6fd15
 "Upload too large" => "Fișierul încărcat este prea mare",
 "The files you are trying to upload exceed the maximum size for file uploads on this server." => "Fișierul care l-ai încărcat a depășită limita maximă admisă la încărcare pe acest server.",
 "Files are being scanned, please wait." => "Fișierele sunt scanate, te rog așteptă.",
