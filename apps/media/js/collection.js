Collection={
	artists:[],
	albums:[],
	songs:[],
	artistsById:{},
	albumsById:{},
	loaded:false,
	loading:false,
	loadedListeners:[],
	load:function(ready){
		if(ready){
			Collection.loadedListeners.push(ready);
		}
		if(!Collection.loading){
			Collection.loading=true;
			$.ajax({
				url: OC.linkTo('media','ajax/api.php')+'?action=get_collection',
				dataType: 'json',
				success: function(data){
					//normalize the data
					for(var i=0;i<data.artists.length;i++){
						var artist=data.artists[i];
						var artistData={name:artist.artist_name,songs:[],albums:[]};
						Collection.artistsById[artist.artist_id]=artistData;
						Collection.artists.push(artistData);
					}
					for(var i=0;i<data.albums.length;i++){
						var album=data.albums[i];
						var artistName=Collection.artistsById[album.album_artist].name;
						var albumData={name:album.album_name,artist:artistName,songs:[]};
						Collection.albumsById[album.album_id]=albumData;
						Collection.albums.push(albumData);
						Collection.artistsById[album.album_artist].albums.push(albumData);
					}
					for(var i=0;i<data.songs.length;i++){
						var song=data.songs[i];
						if(Collection.artistsById[song.song_artist] && Collection.albumsById[song.song_album]){
							var songData={
								name:song.song_name,
								artist:Collection.artistsById[song.song_artist].name,
								album:Collection.albumsById[song.song_album].name,
								lastPlayed:song.song_lastplayed,
								length:song.song_length,
								path:song.song_path,
								playCount:song.song_playcount,
							};
							Collection.songs.push(songData);
							Collection.artistsById[song.song_artist].songs.push(songData);
							Collection.albumsById[song.song_album].songs.push(songData);
						}
					}
					
					Collection.loaded=true;
					Collection.loading=false;
					for(var i=0;i<Collection.loadedListeners.length;i++){
						Collection.loadedListeners[i]();
					}
<<<<<<< HEAD
					if(Collection.length==0){
=======
					if(data.songs[i].length==0){
>>>>>>> 46af9915
						$('#scan input.start').val(t('media','Scan Collection'));
						$('#scan input.start').click();
					}
					
				}
			});
		}
	},
	display:function(){
		if(Collection.parent){
			Collection.parent.show();
		}
		if(!Collection.loaded){
			Collection.load(Collection.display)
		}else{
			if(Collection.parent){
				Collection.parent.find('tr:not(.template)').remove();
				var template=Collection.parent.find('tr.template');
				var lastArtist='';
				var lastAlbum='';
				$.each(Collection.artists,function(i,artist){
					if(artist.name && artist.songs.length>0){
						var tr=template.clone().removeClass('template');
                        tr.addClass('artist');
						tr.find('td.title a').text(artist.songs.length+' '+t('media','songs'));
						tr.find('td.album a').text(artist.albums.length+' '+t('media','albums'));
						tr.find('td.artist a').text(artist.name);
						tr.data('artistData',artist);
						tr.find('td.artist a').click(function(event){
							event.preventDefault();
							PlayList.add(artist,true);
							PlayList.play(0);
							Collection.parent.find('tr').removeClass('active');
							$('tr[data-artist="'+artist.name+'"]').addClass('active');
						});
						var expander=$('<a class="expander">&gt; </a>');
						expander.data('expanded',false);
						expander.click(function(event){
							var tr=$(this).parent().parent();
							if(expander.data('expanded')){
								Collection.hideArtist(tr.data('artist'));
							}else{
								Collection.showArtist(tr.data('artist'));
							}
						});
						tr.find('td.album a').before(expander);
						tr.attr('data-artist',artist.name);
						Collection.parent.find('tbody').append(tr);
					}
				});
			}
		}
	},
	showArtist:function(artist){
		var tr=Collection.parent.find('tr[data-artist="'+artist+'"]');
		var nextRow=tr.next();
		var artist=tr.data('artistData');
		$.each(artist.albums,function(foo,album){
            var newRow=tr.clone();
            newRow.removeClass('artist');
            newRow.addClass('album');
            newRow.find('.expander').remove();
            var expander=$('<a class="expander">v </a>');
            expander.data('expanded',true);
            expander.click(function(event){
                var tr=$(this).parent().parent();
                if(expander.data('expanded')) {
                    Collection.hideAlbum(tr.data('artist'),tr.data('album'));
                } else {
                    Collection.showAlbum(tr.data('artist'),tr.data('album'));
                }
            });
            newRow.find('td.title').text('');
            newRow.find('td.artist a').text(album.name);
            newRow.find('td.album a').text(album.songs.length+" songs");
            newRow.find('td.artist a').click(function(event){
                event.preventDefault();
                PlayList.add(album,true);
                PlayList.play(0);
                Collection.parent.find('tr').removeClass('active');
                $('tr[data-album="'+album.name+'"]').addClass('active');
            });
            newRow.find('td.album a').before(expander);
            newRow.attr('data-artist',artist.name);
            newRow.attr('data-album',album.name);
            nextRow.before(newRow);
			$.each(album.songs,function(i,song){
                var newRow=tr.clone();
                newRow.removeClass('artist');
                newRow.addClass('song');
                newRow.find('.expander').remove();
                newRow.find('td.title a').text('');
                newRow.find('td.album a').text('');
				newRow.find('td.artist a').text(song.name);
				newRow.find('td.artist a').click(function(event) {
					event.preventDefault();
					PlayList.add(song,true);
					PlayList.play(0);
					Collection.parent.find('tr').removeClass('active');
					$('tr[data-title="'+song.name+'"]').addClass('active');
				});
				newRow.attr('data-artist',artist.name);
				newRow.attr('data-album',album.name);
				newRow.attr('data-title',song.name);
                nextRow.before(newRow);
			});
		});
		tr.removeClass('collapsed');
		tr.find('a.expander').data('expanded',true);
		tr.find('a.expander').addClass('expanded');
		tr.find('a.expander').text('v ');
	},
	hideArtist:function(artist){
		var tr=Collection.parent.find('tr[data-artist="'+artist+'"]');
		if(tr.length>1){
			var artist=tr.first().data('artistData');
			tr.first().find('td.album a').text(artist.albums.length+' '+t('media','albums'));
			tr.first().find('td.title a').text(artist.songs.length+' '+t('media','songs'));
			tr.first().find('td.album a').last().unbind('click');
			tr.first().find('td.title a').unbind('click');
			tr.each(function(i,row){
				if(i>0){
					$(row).remove();
				}
			});
			tr.find('a.expander').data('expanded',false);
			tr.find('a.expander').removeClass('expanded');
			tr.find('a.expander').text('> ');
		}
	},
	showAlbum:function(artist,album){
        var tr = Collection.parent.find('tr[data-artist="'+artist+'"][data-album="'+album+'"]');
        tr.find('a.expander').data('expanded',true);
		tr.find('a.expander').addClass('expanded');
		tr.find('a.expander').text('v ');
        tr.show();
	},
	hideAlbum:function(artist,album){
		var tr = Collection.parent.find('tr[data-artist="'+artist+'"][data-album="'+album+'"]');
        tr.find('a.expander').data('expanded',false);
        tr.find('a.expander').removeClass('expanded');
        tr.find('a.expander').text('> ');
        tr.hide();
		tr.first().show();
	},
	parent:null,
	hide:function(){
		if(Collection.parent){
			Collection.parent.hide();
		}
	},
	registerPlay:function(item){
		if(item){
			var song=Collection.findSong(item.artist,item.album,item.name);
			song.song_playcount++;
		}
	},
	addButtons:function(parent){
		parent.children('button.add').click(function(){
			var type=$(this).parent().data('type');
			PlayList.add($(this).parent().data(type));
		});
		parent.children('button.play').click(function(){
			var type=$(this).parent().data('type');
			var oldSize=PlayList.items.length;
			PlayList.add($(this).parent().data(type));
			PlayList.play(oldSize);
		});
	},
	find:function(artistName,albumName,songName){
		if(songName){
			return Collection.findSong(artistName,albumName,songName);
		}else if(albumName){
			return Collection.findAlbum(artistName,albumName);
		}else{
			return Collection.findArtist(artistName);
		}
	},
	findArtist:function(name){
		for(var i=0;i<Collection.artists.length;i++){
			if(Collection.artists[i].artist_name==name){
				return Collection.artists[i];
			}
		}
	},
	findAlbum:function(artistName,albumName){
		var artist=Collection.findArtist(artistName);
		if(artist){
			for(var i=0;i<artist.albums.length;i++){
				if(artist.albums[i].album_name==albumName){
					return artist.albums[i];
				}
			}
		}
	},
	findSong:function(artistName,albumName,songName){
		var album=Collection.findAlbum(artistName,albumName);
		if(album){
			for(var i=0;i<album.songs.length;i++){
				if(album.songs[i].song_name==songName){
					return album.songs[i];
				}
			}
		}
	},
	addSong:function(song){
		var artist=false
		var album=false;
		for(var i=0;i<Collection.artists.length;i++){
			if(Collection.artists[i].artist_id==song.song_artist){
				artist=Collection.artists[i];
				for(var j=0;j<artist.albums.length;j++){
					if(artist.albums[j].album_id==song.song_album){
						album=artist.albums[j];
						break;
					}
				}
				break;
			}
		}
		if(!artist){
			artist={artist_id:song.song_artist,artist_name:song.artist,albums:[]};
			Collection.artists.push(artist);
			if(!Collection.parent || Collection.parent.is(":visible")){
				Collection.display();
			}
			
		}
		if(!album){
			album={album_id:song.song_album,album_name:song.album,album_artist:song.song_artist,songs:[]};
			artist.albums.push(album)
		}
		album.songs.push(song)
	}
}

$(document).ready(function(){
	Collection.parent=$('#collection');
	Collection.load();
	Collection.parent.hide();
	$('#scan input.start').click(function(){
		$('#scan input.start').hide();
		$('#scan input.stop').show();
		$('#scan input.stop').click(function(){
			Scanner.toggle();
		});
		Scanner.scanCollection();
	});
});<|MERGE_RESOLUTION|>--- conflicted
+++ resolved
@@ -55,11 +55,7 @@
 					for(var i=0;i<Collection.loadedListeners.length;i++){
 						Collection.loadedListeners[i]();
 					}
-<<<<<<< HEAD
-					if(Collection.length==0){
-=======
 					if(data.songs[i].length==0){
->>>>>>> 46af9915
 						$('#scan input.start').val(t('media','Scan Collection'));
 						$('#scan input.start').click();
 					}
