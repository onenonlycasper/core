--- conflicted
+++ resolved
@@ -28,145 +28,96 @@
  * @note Where a method requires a view object, it's root must be '/'
  */
 class Keymanager {
-<<<<<<< HEAD
-
-	//	TODO: make all dependencies (including static classes) explicit, such as ocfsview objects,
-	//	by adding them as method arguments (dependency injection)
-
-=======
-		
->>>>>>> e6400b30
+		
 	/**
 	 * @brief retrieve the ENCRYPTED private key from a user
-	 *
-	 * @param \OC_FilesystemView $view
-	 * @param $user
+	 * 
 	 * @return string private key or false
 	 * @note the key returned by this method must be decrypted before use
 	 */
 	public static function getPrivateKey( \OC_FilesystemView $view, $user ) {
-
+	
 		$path =  '/' . $user . '/' . 'files_encryption' . '/' . $user.'.private.key';
-
+		
 		$key = $view->file_get_contents( $path );
-
+		
 		return $key;
 	}
 
 	/**
 	 * @brief retrieve public key for a specified user
-	 * @param \OC_FilesystemView $view
-	 * @param $userId
+	 * @param \OC_FilesystemView $view
+	 * @param $userId
 	 * @return string public key or false
 	 */
 	public static function getPublicKey( \OC_FilesystemView $view, $userId ) {
-
+		
 		return $view->file_get_contents( '/public-keys/' . '/' . $userId . '.public.key' );
-
-	}
-
+		
+	}
+	
 	/**
 	 * @brief retrieve both keys from a user (private and public)
-	 * @param \OC_FilesystemView $view
-	 * @param $userId
+	 * @param \OC_FilesystemView $view
+	 * @param $userId
 	 * @return array keys: privateKey, publicKey
 	 */
 	public static function getUserKeys( \OC_FilesystemView $view, $userId ) {
-
+	
 		return array(
 			'publicKey' => self::getPublicKey( $view, $userId )
-		, 'privateKey' => self::getPrivateKey( $view, $userId )
+			, 'privateKey' => self::getPrivateKey( $view, $userId )
 		);
-
-	}
-
+	
+	}
+	
 	/**
 	 * @brief Retrieve public keys of all users with access to a file
-	 * @param \OC_FilesystemView $view
-	 * @param $userId
-	 * @param $filePath
-	 * @internal param string $path Path to file
+	 * @param string $path Path to file
 	 * @return array of public keys for the given file
-	 * @note Checks that the sharing app is enabled should be performed
+	 * @note Checks that the sharing app is enabled should be performed 
 	 * by client code, that isn't checked here
 	 */
-	public static function getPublicKeys( \OC_FilesystemView $view, $userId, $path ) {
-
-		$trimmed = ltrim( $path, '/' );
-
-		$filepath = '/' . $userId . '/files/' . $trimmed;
-
+	public static function getPublicKeys( \OC_FilesystemView $view, $userId, $filePath ) {
+		
+		$path = ltrim( $path, '/' );
+		
+		$filepath = '/' . $userId . '/files/' . $filePath;
+		
 		// Check if sharing is enabled
 		if ( OC_App::isEnabled( 'files_sharing' ) ) {
-<<<<<<< HEAD
-
-// 			// Check if file was shared with other users
-// 			$query = \OC_DB::prepare( "
-// 				SELECT 
-// 					uid_owner
-// 					, source
-// 					, target
-// 					, uid_shared_with 
-// 				FROM 
-// 					`*PREFIX*sharing` 
-// 				WHERE 
-// 					( target = ? AND uid_shared_with = ? ) 
-// 					OR source = ? 
-// 			" );
-// 			
-// 			$result = $query->execute( array ( $filepath, $userId, $filepath ) );
-// 
-// 			$users = array();
-// 
-// 			if ( $row = $result->fetchRow() ) 
-// {
-// 				$source = $row['source'];
-// 				$owner = $row['uid_owner'];
-// 				$users[] = $owner;
-// 				// get the uids of all user with access to the file
-// 				$query = \OC_DB::prepare( "SELECT source, uid_shared_with FROM `*PREFIX*sharing` WHERE source = ?" );
-// 				$result = $query->execute( array ($source));
-// 				while ( ($row = $result->fetchRow()) ) {
-// 					$users[] = $row['uid_shared_with'];
-// 
-// 				}
-// 
-// 			}
-
-=======
-			
-
-		
->>>>>>> e6400b30
+			
+
+		
 		} else {
-
+		
 			// check if it is a file owned by the user and not shared at all
 			$userview = new \OC_FilesystemView( '/'.$userId.'/files/' );
-
+			
 			if ( $userview->file_exists( $path ) ) {
-
+			
 				$users[] = $userId;
-
+				
 			}
-
-		}
-
+			
+		}
+		
 		$view = new \OC_FilesystemView( '/public-keys/' );
-
+		
 		$keylist = array();
-
+		
 		$count = 0;
-
+		
 		foreach ( $users as $user ) {
-
+		
 			$keylist['key'.++$count] = $view->file_get_contents( $user.'.public.key' );
-
-		}
-
+			
+		}
+		
 		return $keylist;
-
-	}
-
+		
+	}
+	
 	/**
 	 * @brief store file encryption key
 	 *
@@ -197,45 +148,22 @@
 	
 	/**
 	 * @brief retrieve keyfile for an encrypted file
-<<<<<<< HEAD
-	 * @param \OC_FilesystemView $view
-	 * @param $userId
-	 * @param $filePath
-	 * @internal param \OCA\Encryption\file $string name
-	 * @return string file key or false
-=======
-	 * @param string file name
-	 * @return string file key or false on failure
->>>>>>> e6400b30
+	 * @param \OC_FilesystemView $view
+	 * @param $userId
+	 * @param $filePath
+	 * @internal param \OCA\Encryption\file $string name
+	 * @return string file key or false
 	 * @note The keyfile returned is asymmetrically encrypted. Decryption
 	 * of the keyfile must be performed by client code
 	 */
 	public static function getFileKey( \OC_FilesystemView $view, $userId, $filePath ) {
-
+		
 		$filePath_f = ltrim( $filePath, '/' );
 		
 		$catfilePath = '/' . $userId . '/files_encryption/keyfiles/' . $filePath_f . '.key';
 		
 		if ( $view->file_exists( $catfilePath ) ) {
 
-<<<<<<< HEAD
-// 		// update $keypath and $userId if path point to a file shared by someone else
-// 		$query = \OC_DB::prepare( "SELECT uid_owner, source, target FROM `*PREFIX*sharing` WHERE target = ? AND uid_shared_with = ?" );
-// 		
-// 		$result = $query->execute( array ('/'.$userId.'/files/'.$keypath, $userId));
-// 		
-// 		if ($row = $result->fetchRow()) {
-// 		
-// 			$keypath = $row['source'];
-// 			$keypath_parts = explode( '/', $keypath );
-// 			$userId = $keypath_parts[1];
-// 			$keypath = str_replace( '/' . $userId . '/files/', '', $keypath );
-// 			
-// 		}
-
-		return $view->file_get_contents( '/' . $userId . '/files_encryption/keyfiles/' . $filePath_f . '.key' );
-
-=======
 			return $view->file_get_contents( $catfilePath );
 			
 		} else {
@@ -244,48 +172,17 @@
 			
 		}
 		
->>>>>>> e6400b30
-	}
-
+	}
+	
 	/**
 	 * @brief Delete a keyfile
 	 *
-<<<<<<< HEAD
-	 * @param $path
-	 * @param string $staticUserClass
-	 * @internal param \OCA\Encryption\file $string name
-	 * @return string file key or false
-	 */
-	public static function deleteFileKey( $path, $staticUserClass = 'OCP\User' ) {
-
-		$keypath = ltrim( $path, '/' );
-		$user = $staticUserClass::getUser();
-
-		// update $keypath and $user if path point to a file shared by someone else
-// 		$query = \OC_DB::prepare( "SELECT uid_owner, source, target FROM `*PREFIX*sharing` WHERE target = ? AND uid_shared_with = ?" );
-// 		
-// 		$result = $query->execute( array ('/'.$user.'/files/'.$keypath, $user));
-// 		
-// 		if ($row = $result->fetchRow()) {
-// 		
-// 			$keypath = $row['source'];
-// 			$keypath_parts = explode( '/', $keypath );
-// 			$user = $keypath_parts[1];
-// 			$keypath = str_replace( '/' . $user . '/files/', '', $keypath );
-// 			
-// 		}
-
-		$view = new \OC_FilesystemView('/'.$user.'/files_encryption/keyfiles/');
-
-		return $view->unlink( $keypath . '.key' );
-
-=======
-	 * @param OC_FilesystemView $view
-	 * @param string $userId username
-	 * @param string $path path of the file the key belongs to
-	 * @return bool Outcome of unlink operation
-	 * @note $path must be relative to data/user/files. e.g. mydoc.txt NOT
-	 *       /data/admin/files/mydoc.txt
+	 * @param OC_FilesystemView $view
+	 * @param string $userId username
+	 * @param string $path path of the file the key belongs to
+	 * @return bool Outcome of unlink operation
+	 * @note $path must be relative to data/user/files. e.g. mydoc.txt NOT
+	 *       /data/admin/files/mydoc.txt
 	 */
 	public static function deleteFileKey( \OC_FilesystemView $view, $userId, $path ) {
 		
@@ -306,9 +203,8 @@
 			
 		}
 		
->>>>>>> e6400b30
-	}
-
+	}
+	
 	/**
 	 * @brief store private key from the user
 	 * @param string key
@@ -317,23 +213,21 @@
 	 * as no encryption takes place here
 	 */
 	public static function setPrivateKey( $key ) {
-
+		
 		$user = \OCP\User::getUser();
-
+		
 		$view = new \OC_FilesystemView( '/' . $user . '/files_encryption' );
-
+		
 		\OC_FileProxy::$enabled = false;
-
+		
 		if ( !$view->file_exists( '' ) ) $view->mkdir( '' );
-
-		$result =  $view->file_put_contents( $user . '.private.key', $key );
-
+		
+		return $view->file_put_contents( $user . '.private.key', $key );
+		
 		\OC_FileProxy::$enabled = true;
 		
-		return $result;
-
-	}
-
+	}
+	
 	/**
 	 * @brief store private keys from the user
 	 *
@@ -342,17 +236,11 @@
 	 * @return bool true/false
 	 */
 	public static function setUserKeys($privatekey, $publickey) {
-<<<<<<< HEAD
-
-		return (self::setPrivateKey($privatekey) && self::setPublicKey($publickey));
-
-=======
 	
 		return ( self::setPrivateKey( $privatekey ) && self::setPublicKey( $publickey ) );
 	
->>>>>>> e6400b30
-	}
-
+	}
+	
 	/**
 	 * @brief store public key of the user
 	 *
@@ -360,127 +248,63 @@
 	 * @return bool true/false
 	 */
 	public static function setPublicKey( $key ) {
-
+		
 		$view = new \OC_FilesystemView( '/public-keys' );
-
+		
 		\OC_FileProxy::$enabled = false;
-
+		
 		if ( !$view->file_exists( '' ) ) $view->mkdir( '' );
-
-		$result = $view->file_put_contents( \OCP\User::getUser() . '.public.key', $key );
-
+		
+		return $view->file_put_contents( \OCP\User::getUser() . '.public.key', $key );
+		
 		\OC_FileProxy::$enabled = true;
 		
-		return $result;
-
-	}
-
-	/**
-<<<<<<< HEAD
-	 * @brief store file encryption key
-	 *
-	 * @param string $path relative path of the file, including filename
-	 * @param string $key
-	 * @param null $view
-	 * @param string $dbClassName
-	 * @return bool true/false
-	 * @note The keyfile is not encrypted here. Client code must
-	 * asymmetrically encrypt the keyfile before passing it to this method
-	 */
-	public static function setFileKey( $path, $key, $view = Null, $dbClassName = '\OC_DB') {
-
-		$targetPath = ltrim(  $path, '/'  );
-		$user = \OCP\User::getUser();
-
-// 		// update $keytarget and $user if key belongs to a file shared by someone else
-// 		$query = $dbClassName::prepare( "SELECT uid_owner, source, target FROM `*PREFIX*sharing` WHERE target = ? AND uid_shared_with = ?" );
-// 		
-// 		$result = $query->execute(  array ( '/'.$user.'/files/'.$targetPath, $user ) );
-// 		
-// 		if ( $row = $result->fetchRow(  ) ) {
-// 		
-// 			$targetPath = $row['source'];
-// 			
-// 			$targetPath_parts = explode( '/', $targetPath );
-// 			
-// 			$user = $targetPath_parts[1];
-// 
-// 			$rootview = new \OC_FilesystemView( '/' );
-// 			
-// 			if ( ! $rootview->is_writable( $targetPath ) ) {
-// 			
-// 				\OC_Log::write( 'Encryption library', "File Key not updated because you don't have write access for the corresponding file", \OC_Log::ERROR );
-// 				
-// 				return false;
-// 				
-// 			}
-// 			
-// 			$targetPath = str_replace( '/'.$user.'/files/', '', $targetPath );
-// 			
-// 			//TODO: check for write permission on shared file once the new sharing API is in place
-// 			
-// 		}
-
+	}
+	
+	/**
+	 * @brief store file encryption key
+	 *
+	 * @param string $path relative path of the file, including filename
+	 * @param string $key
+	 * @param null $view
+	 * @param string $dbClassName
+	 * @return bool true/false
+	 * @note The keyfile is not encrypted here. Client code must
+	 * asymmetrically encrypt the keyfile before passing it to this method
+	 */
+	public static function setShareKey( \OC_FilesystemView $view, $path, $userId, $shareKey ) {
+		
+		$basePath = '/' . $userId . '/files_encryption/share-keys';
+		
+		$shareKeyPath = self::keySetPreparation( $view, $path, $basePath, $userId );
+		
+		return $view->file_put_contents( $basePath . '/' . $shareKeyPath . '.shareKey', $shareKey );
+		
+	}
+	
+	/**
+	 * @brief Make preparations to vars and filesystem for saving a keyfile
+	 */
+	public static function keySetPreparation( \OC_FilesystemView $view, $path, $basePath, $userId ) {
+		
+		$targetPath = ltrim( $path, '/' );
+		
 		$path_parts = pathinfo( $targetPath );
-
-		if ( !$view ) {
-
-			$view = new \OC_FilesystemView( '/' );
-
-		}
-
-		$view->chroot( '/' . $user . '/files_encryption/keyfiles' );
-
+		
 		// If the file resides within a subdirectory, create it
-		if (
-			isset( $path_parts['dirname'] )
-			&& ! $view->file_exists( $path_parts['dirname'] )
+		if ( 
+		isset( $path_parts['dirname'] )
+		&& ! $view->file_exists( $basePath . '/' . $path_parts['dirname'] ) 
 		) {
-
-			$view->mkdir( $path_parts['dirname'] );
-
-		}
-
-		// Save the keyfile in parallel directory
-		return $view->file_put_contents( '/' . $targetPath . '.key', $key );
-
-=======
-	 * @note 'shareKey' is a more user-friendly name for env_key
-	 */
-	public static function setShareKey( \OC_FilesystemView $view, $path, $userId, $shareKey ) {
-		
-		$basePath = '/' . $userId . '/files_encryption/share-keys';
-		
-		$shareKeyPath = self::keySetPreparation( $view, $path, $basePath, $userId );
-		
-		return $view->file_put_contents( $basePath . '/' . $shareKeyPath . '.shareKey', $shareKey );
-		
-	}
-	
-	/**
-	 * @brief Make preparations to vars and filesystem for saving a keyfile
-	 */
-	public static function keySetPreparation( \OC_FilesystemView $view, $path, $basePath, $userId ) {
-		
-		$targetPath = ltrim( $path, '/' );
-		
-		$path_parts = pathinfo( $targetPath );
-		
-		// If the file resides within a subdirectory, create it
-		if ( 
-		isset( $path_parts['dirname'] )
-		&& ! $view->file_exists( $basePath . '/' . $path_parts['dirname'] ) 
-		) {
 		
 			$view->mkdir( $basePath . '/' . $path_parts['dirname'] );
 			
 		}
 		
-		return $targetPath;
-	
->>>>>>> e6400b30
-	}
-
+		return $targetPath;
+	
+	}
+	
 	/**
 	 * @brief change password of private encryption key
 	 *
@@ -489,28 +313,28 @@
 	 * @return bool true/false
 	 */
 	public static function changePasswd($oldpasswd, $newpasswd) {
-
+		
 		if ( \OCP\User::checkPassword(\OCP\User::getUser(), $newpasswd) ) {
 			return Crypt::changekeypasscode($oldpasswd, $newpasswd);
 		}
 		return false;
-
-	}
-
+		
+	}
+	
 	/**
 	 * @brief Fetch the legacy encryption key from user files
-	 * @internal param string $login used to locate the legacy key
-	 * @internal param string $passphrase used to decrypt the legacy key
+	 * @param string $login used to locate the legacy key
+	 * @param string $passphrase used to decrypt the legacy key
 	 * @return true / false
 	 *
 	 * if the key is left out, the default handeler will be used
 	 */
 	public function getLegacyKey() {
-
+		
 		$user = \OCP\User::getUser();
 		$view = new \OC_FilesystemView( '/' . $user );
 		return $view->file_get_contents( 'encryption.key' );
-
-	}
-
-}
+		
+	}
+	
+}