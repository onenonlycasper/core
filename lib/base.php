--- conflicted
+++ resolved
@@ -504,17 +504,12 @@
 
 		if (!defined('PHPUNIT_RUN')) {
 			if (defined('DEBUG') and DEBUG) {
-				OC\Log\ErrorHandler::register(true);
+				$errorHandler = new OC\Log\ErrorHandler(OC_Log::$object, null, true);
 				set_exception_handler(array('OC_Template', 'printExceptionErrorPage'));
 			} else {
-<<<<<<< HEAD
 				$errorHandler = new OC\Log\ErrorHandler(OC_Log::$object);
-				$errorHandler->register();
-=======
-				OC\Log\ErrorHandler::register();
->>>>>>> 92560c5b
-			}
-			OC\Log\ErrorHandler::setLogger(OC_Log::$object);
+			}
+			$errorHandler->register();
 		}
 
 		// register the stream wrappers
