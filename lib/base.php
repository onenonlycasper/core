<?php
/**
 * ownCloud
 *
 * @author Frank Karlitschek
 * @copyright 2012 Frank Karlitschek frank@owncloud.org
 *
 * This library is free software; you can redistribute it and/or
 * modify it under the terms of the GNU AFFERO GENERAL PUBLIC LICENSE
 * License as published by the Free Software Foundation; either
 * version 3 of the License, or any later version.
 *
 * This library is distributed in the hope that it will be useful,
 * but WITHOUT ANY WARRANTY; without even the implied warranty of
 * MERCHANTABILITY or FITNESS FOR A PARTICULAR PURPOSE.  See the
 * GNU AFFERO GENERAL PUBLIC LICENSE for more details.
 *
 * You should have received a copy of the GNU Affero General Public
 * License along with this library.  If not, see <http://www.gnu.org/licenses/>.
 *
 */

require_once 'public/constants.php';

/**
 * Class that is a namespace for all global OC variables
 * No, we can not put this class in its own file because it is used by
 * OC_autoload!
 */
class OC {
	/**
	 * Associative array for autoloading. classname => filename
	 */
	public static $CLASSPATH = array();
	/**
	 * The installation path for owncloud on the server (e.g. /srv/http/owncloud)
	 */
	public static $SERVERROOT = '';
	/**
	 * the current request path relative to the owncloud root (e.g. files/index.php)
	 */
	private static $SUBURI = '';
	/**
	 * the owncloud root path for http requests (e.g. owncloud/)
	 */
	public static $WEBROOT = '';
	/**
	 * The installation path of the 3rdparty folder on the server (e.g. /srv/http/owncloud/3rdparty)
	 */
	public static $THIRDPARTYROOT = '';
	/**
	 * the root path of the 3rdparty folder for http requests (e.g. owncloud/3rdparty)
	 */
	public static $THIRDPARTYWEBROOT = '';
	/**
	 * The installation path array of the apps folder on the server (e.g. /srv/http/owncloud) 'path' and
	 * web path in 'url'
	 */
	public static $APPSROOTS = array();

	public static $configDir;

	/*
	 * requested app
	 */
	public static $REQUESTEDAPP = '';
	/*
	 * requested file of app
	 */
	public static $REQUESTEDFILE = '';
	/**
	 * check if owncloud runs in cli mode
	 */
	public static $CLI = false;

	/**
	 * @var \OC\Session\Session
	 */
	public static $session = null;

	/**
	 * @var \OC\Autoloader $loader
	 */
	public static $loader = null;

	/**
	 * @var \OC\CoreLogger $coreLogger
	 */
	public static $coreLogger;

	/**
	 * @var \Clockwork\Clockwork
	 */
	public static $clockwork;

	/**
	 * @var \OC\Server
	 */
	public static $server = null;

	public static function initPaths() {
		// calculate the root directories
		OC::$SERVERROOT = str_replace("\\", '/', substr(__DIR__, 0, -4));

		// ensure we can find OC_Config
		set_include_path(
			OC::$SERVERROOT . '/lib' . PATH_SEPARATOR .
			get_include_path()
		);

		if(defined('PHPUNIT_CONFIG_DIR')) {
			self::$configDir = OC::$SERVERROOT . '/' . PHPUNIT_CONFIG_DIR . '/';
		} elseif(defined('PHPUNIT_RUN') and PHPUNIT_RUN and is_dir(OC::$SERVERROOT . '/tests/config/')) {
			self::$configDir = OC::$SERVERROOT . '/tests/config/';
		} else {
			self::$configDir = OC::$SERVERROOT . '/config/';
		}
		OC_Config::$object = new \OC\Config(self::$configDir);

		OC::$SUBURI = str_replace("\\", "/", substr(realpath($_SERVER["SCRIPT_FILENAME"]), strlen(OC::$SERVERROOT)));
		$scriptName = OC_Request::scriptName();
		if (substr($scriptName, -1) == '/') {
			$scriptName .= 'index.php';
			//make sure suburi follows the same rules as scriptName
			if (substr(OC::$SUBURI, -9) != 'index.php') {
				if (substr(OC::$SUBURI, -1) != '/') {
					OC::$SUBURI = OC::$SUBURI . '/';
				}
				OC::$SUBURI = OC::$SUBURI . 'index.php';
			}
		}

		OC::$WEBROOT = substr($scriptName, 0, strlen($scriptName) - strlen(OC::$SUBURI));

		if (OC::$WEBROOT != '' and OC::$WEBROOT[0] !== '/') {
			OC::$WEBROOT = '/' . OC::$WEBROOT;
		}

		// search the 3rdparty folder
		if (OC_Config::getValue('3rdpartyroot', '') <> '' and OC_Config::getValue('3rdpartyurl', '') <> '') {
			OC::$THIRDPARTYROOT = OC_Config::getValue('3rdpartyroot', '');
			OC::$THIRDPARTYWEBROOT = OC_Config::getValue('3rdpartyurl', '');
		} elseif (file_exists(OC::$SERVERROOT . '/3rdparty')) {
			OC::$THIRDPARTYROOT = OC::$SERVERROOT;
			OC::$THIRDPARTYWEBROOT = OC::$WEBROOT;
		} elseif (file_exists(OC::$SERVERROOT . '/../3rdparty')) {
			OC::$THIRDPARTYWEBROOT = rtrim(dirname(OC::$WEBROOT), '/');
			OC::$THIRDPARTYROOT = rtrim(dirname(OC::$SERVERROOT), '/');
		} else {
			throw new Exception('3rdparty directory not found! Please put the ownCloud 3rdparty'
				. ' folder in the ownCloud folder or the folder above.'
				. ' You can also configure the location in the config.php file.');
		}
		// search the apps folder
		$config_paths = OC_Config::getValue('apps_paths', array());
		if (!empty($config_paths)) {
			foreach ($config_paths as $paths) {
				if (isset($paths['url']) && isset($paths['path'])) {
					$paths['url'] = rtrim($paths['url'], '/');
					$paths['path'] = rtrim($paths['path'], '/');
					OC::$APPSROOTS[] = $paths;
				}
			}
		} elseif (file_exists(OC::$SERVERROOT . '/apps')) {
			OC::$APPSROOTS[] = array('path' => OC::$SERVERROOT . '/apps', 'url' => '/apps', 'writable' => true);
		} elseif (file_exists(OC::$SERVERROOT . '/../apps')) {
			OC::$APPSROOTS[] = array(
				'path' => rtrim(dirname(OC::$SERVERROOT), '/') . '/apps',
				'url' => '/apps',
				'writable' => true
			);
		}

		if (empty(OC::$APPSROOTS)) {
			throw new Exception('apps directory not found! Please put the ownCloud apps folder in the ownCloud folder'
				. ' or the folder above. You can also configure the location in the config.php file.');
		}
		$paths = array();
		foreach (OC::$APPSROOTS as $path) {
			$paths[] = $path['path'];
		}

		// set the right include path
		set_include_path(
			OC::$SERVERROOT . '/lib/private' . PATH_SEPARATOR .
			OC::$SERVERROOT . '/config' . PATH_SEPARATOR .
			OC::$THIRDPARTYROOT . '/3rdparty' . PATH_SEPARATOR .
			implode($paths, PATH_SEPARATOR) . PATH_SEPARATOR .
			get_include_path() . PATH_SEPARATOR .
			OC::$SERVERROOT
		);
	}

	public static function checkConfig() {
		if (file_exists(self::$configDir . "/config.php")
			and !is_writable(self::$configDir . "/config.php")
		) {
			$defaults = new OC_Defaults();
			if (self::$CLI) {
				echo "Can't write into config directory!\n";
				echo "This can usually be fixed by giving the webserver write access to the config directory\n";
				echo "\n";
				echo "See " . \OC_Helper::linkToDocs('admin-dir_permissions') . "\n";
				exit;
			} else {
				OC_Template::printErrorPage(
					"Can't write into config directory!",
					'This can usually be fixed by '
					. '<a href="' . \OC_Helper::linkToDocs('admin-dir_permissions') . '" target="_blank">giving the webserver write access to the config directory</a>.'
				);
			}
		}
	}

	public static function checkInstalled() {
		// Redirect to installer if not installed
		if (!OC_Config::getValue('installed', false) && OC::$SUBURI != '/index.php') {
			if (!OC::$CLI) {
				$url = 'http://' . $_SERVER['SERVER_NAME'] . OC::$WEBROOT . '/index.php';
				header("Location: $url");
			}
			exit();
		}
	}

	public static function checkSSL() {
		// redirect to https site if configured
		if (OC_Config::getValue("forcessl", false)) {
			header('Strict-Transport-Security: max-age=31536000');
			ini_set("session.cookie_secure", "on");
			if (OC_Request::serverProtocol() <> 'https' and !OC::$CLI) {
				$url = "https://" . OC_Request::serverHost() . OC_Request::requestUri();
				header("Location: $url");
				exit();
			}
		} else {
			// Invalidate HSTS headers
			if (OC_Request::serverProtocol() === 'https') {
				header('Strict-Transport-Security: max-age=0');
			}
		}
	}

	public static function checkMaintenanceMode() {
		// Allow ajax update script to execute without being stopped
		if (OC_Config::getValue('maintenance', false) && OC::$SUBURI != '/core/ajax/update.php') {
			// send http status 503
			header('HTTP/1.1 503 Service Temporarily Unavailable');
			header('Status: 503 Service Temporarily Unavailable');
			header('Retry-After: 120');

			// render error page
			$tmpl = new OC_Template('', 'update.user', 'guest');
			$tmpl->printPage();
			die();
		}
	}

	public static function checkSingleUserMode() {
		$user = OC_User::getUserSession()->getUser();
		$group = OC_Group::getManager()->get('admin');
		if ($user && OC_Config::getValue('singleuser', false) && !$group->inGroup($user)) {
			// send http status 503
			header('HTTP/1.1 503 Service Temporarily Unavailable');
			header('Status: 503 Service Temporarily Unavailable');
			header('Retry-After: 120');

			// render error page
			$tmpl = new OC_Template('', 'singleuser.user', 'guest');
			$tmpl->printPage();
			die();
		}
	}

	/**
	 * check if the instance needs to preform an upgrade
	 *
	 * @return bool
	 */
	public static function needUpgrade() {
		if (OC_Config::getValue('installed', false)) {
			$installedVersion = OC_Config::getValue('version', '0.0.0');
			$currentVersion = implode('.', OC_Util::getVersion());
			return version_compare($currentVersion, $installedVersion, '>');
		} else {
			return false;
		}
	}

	public static function checkUpgrade($showTemplate = true) {
		if (self::needUpgrade()) {
			if ($showTemplate && !OC_Config::getValue('maintenance', false)) {
				OC_Config::setValue('theme', '');
				OC_Util::addScript('config'); // needed for web root
				OC_Util::addScript('update');
				$tmpl = new OC_Template('', 'update.admin', 'guest');
				$tmpl->assign('version', OC_Util::getVersionString());
				$tmpl->printPage();
				exit();
			} else {
				return true;
			}
		}
		return false;
	}

	/**
	 * @return \OC\CoreLogger
	 */
	public static function getCoreLogger(){
		return self::$coreLogger;
	}

	public static function initTemplateEngine() {
		// Add the stuff we need always
		// TODO: read from core/js/core.json
		OC_Util::addScript("jquery-1.10.0.min");
		OC_Util::addScript("jquery-migrate-1.2.1.min");
		OC_Util::addScript("jquery-ui-1.10.0.custom");
		OC_Util::addScript("jquery-showpassword");
		OC_Util::addScript("jquery.infieldlabel");
		OC_Util::addScript("jquery.placeholder");
		OC_Util::addScript("jquery-tipsy");
		OC_Util::addScript("compatibility");
		OC_Util::addScript("jquery.ocdialog");
		OC_Util::addScript("oc-dialogs");
		OC_Util::addScript("js");
		OC_Util::addScript("octemplate");
		OC_Util::addScript("eventsource");
		OC_Util::addScript("config");
		//OC_Util::addScript( "multiselect" );
		OC_Util::addScript('search', 'result');
		OC_Util::addScript("oc-requesttoken");

		// avatars
		if (\OC_Config::getValue('enable_avatars', true) === true) {
			\OC_Util::addScript('placeholder');
			\OC_Util::addScript('3rdparty', 'md5/md5.min');
			\OC_Util::addScript('jquery.avatar');
			\OC_Util::addScript('avatar');
		}

		OC_Util::addStyle("styles");
		OC_Util::addStyle("mobile");
		OC_Util::addStyle("icons");
		OC_Util::addStyle("apps");
		OC_Util::addStyle("fixes");
		OC_Util::addStyle("multiselect");
		OC_Util::addStyle("jquery-ui-1.10.0.custom");
		OC_Util::addStyle("jquery-tipsy");
		OC_Util::addStyle("jquery.ocdialog");
	}

	public static function initSession() {
		// prevents javascript from accessing php session cookies
		ini_set('session.cookie_httponly', '1;');

		// set the cookie path to the ownCloud directory
		$cookie_path = OC::$WEBROOT ? : '/';
		ini_set('session.cookie_path', $cookie_path);

		//set the session object to a dummy session so code relying on the session existing still works
		self::$session = new \OC\Session\Memory('');

		try {
			// set the session name to the instance id - which is unique
			self::$session = new \OC\Session\Internal(OC_Util::getInstanceId());
			// if session cant be started break with http 500 error
		} catch (Exception $e) {
			//show the user a detailed error page
			OC_Response::setStatus(OC_Response::STATUS_INTERNAL_SERVER_ERROR);
			OC_Template::printExceptionErrorPage($e);
		}

		$sessionLifeTime = self::getSessionLifeTime();
		// regenerate session id periodically to avoid session fixation
		if (!self::$session->exists('SID_CREATED')) {
			self::$session->set('SID_CREATED', time());
		} else if (time() - self::$session->get('SID_CREATED') > $sessionLifeTime / 2) {
			session_regenerate_id(true);
			self::$session->set('SID_CREATED', time());
		}

		// session timeout
		if (self::$session->exists('LAST_ACTIVITY') && (time() - self::$session->get('LAST_ACTIVITY') > $sessionLifeTime)) {
			if (isset($_COOKIE[session_name()])) {
				setcookie(session_name(), '', time() - 42000, $cookie_path);
			}
			session_unset();
			session_destroy();
			session_start();
		}

		self::$session->set('LAST_ACTIVITY', time());
	}

	/**
	 * @return string
	 */
	private static function getSessionLifeTime() {
		return OC_Config::getValue('session_lifetime', 60 * 60 * 24);
	}

<<<<<<< HEAD
	/**
	 * @return OC_Router
	 */
	public static function getRouter() {
		if (!isset(OC::$router)) {
			OC::$router = new OC_Router();
			if ($logger = \OC::$coreLogger) {
				$logger->startEvent('loadRoutes', 'Load routes');
			}
			OC::$router->loadRoutes();
			if ($logger) {
				$logger->endEvent('loadRoutes');
			}
		}

		return OC::$router;
	}


=======
>>>>>>> 4c8a83e8
	public static function loadAppClassPaths() {
		foreach (OC_APP::getEnabledApps() as $app) {
			$file = OC_App::getAppPath($app) . '/appinfo/classpath.php';
			if (file_exists($file)) {
				require_once $file;
			}
		}
	}


	public static function init() {
		// register autoloader
		require_once __DIR__ . '/autoloader.php';
		self::$loader = new \OC\Autoloader();
		self::$loader->registerPrefix('Doctrine\\Common', 'doctrine/common/lib');
		self::$loader->registerPrefix('Doctrine\\DBAL', 'doctrine/dbal/lib');
		self::$loader->registerPrefix('Symfony\\Component\\Routing', 'symfony/routing');
		self::$loader->registerPrefix('Symfony\\Component\\Console', 'symfony/console');
		self::$loader->registerPrefix('Clockwork', '');
		self::$loader->registerPrefix('Sabre\\VObject', '3rdparty');
		self::$loader->registerPrefix('Sabre_', '3rdparty');
		self::$loader->registerPrefix('Patchwork', '3rdparty');
		self::$loader->registerPrefix('Psr', '3rdparty');
		spl_autoload_register(array(self::$loader, 'load'));

		// set some stuff
		//ob_start();
		error_reporting(E_ALL | E_STRICT);
		if (defined('DEBUG') && DEBUG) {
			ini_set('display_errors', 1);
		}
		self::$CLI = (php_sapi_name() == 'cli');

		date_default_timezone_set('UTC');
		ini_set('arg_separator.output', '&amp;');

		// try to switch magic quotes off.
		if (get_magic_quotes_gpc() == 1) {
			ini_set('magic_quotes_runtime', 0);
		}

		//try to configure php to enable big file uploads.
		//this doesn´t work always depending on the webserver and php configuration.
		//Let´s try to overwrite some defaults anyways

		//try to set the maximum execution time to 60min
		@set_time_limit(3600);
		@ini_set('max_execution_time', 3600);
		@ini_set('max_input_time', 3600);

		//try to set the maximum filesize to 10G
		@ini_set('upload_max_filesize', '10G');
		@ini_set('post_max_size', '10G');
		@ini_set('file_uploads', '50');

		//copy http auth headers for apache+php-fcgid work around
		if (isset($_SERVER['HTTP_XAUTHORIZATION']) && !isset($_SERVER['HTTP_AUTHORIZATION'])) {
			$_SERVER['HTTP_AUTHORIZATION'] = $_SERVER['HTTP_XAUTHORIZATION'];
		}

		//set http auth headers for apache+php-cgi work around
		if (isset($_SERVER['HTTP_AUTHORIZATION'])
			&& preg_match('/Basic\s+(.*)$/i', $_SERVER['HTTP_AUTHORIZATION'], $matches)
		) {
			list($name, $password) = explode(':', base64_decode($matches[1]), 2);
			$_SERVER['PHP_AUTH_USER'] = strip_tags($name);
			$_SERVER['PHP_AUTH_PW'] = strip_tags($password);
		}

		//set http auth headers for apache+php-cgi work around if variable gets renamed by apache
		if (isset($_SERVER['REDIRECT_HTTP_AUTHORIZATION'])
			&& preg_match('/Basic\s+(.*)$/i', $_SERVER['REDIRECT_HTTP_AUTHORIZATION'], $matches)
		) {
			list($name, $password) = explode(':', base64_decode($matches[1]), 2);
			$_SERVER['PHP_AUTH_USER'] = strip_tags($name);
			$_SERVER['PHP_AUTH_PW'] = strip_tags($password);
		}

		self::initPaths();
		if (OC_Config::getValue('instanceid', false)) {
			// \OC\Memcache\Cache has a hidden dependency on
			// OC_Util::getInstanceId() for namespacing. See #5409.
			try {
				self::$loader->setMemoryCache(\OC\Memcache\Factory::createLowLatency('Autoloader'));
			} catch (\Exception $ex) {
			}
		}
		OC_Util::isSetLocaleWorking();

		// setup 3rdparty autoloader
		$vendorAutoLoad = OC::$THIRDPARTYROOT . '/3rdparty/autoload.php';
		if (file_exists($vendorAutoLoad)) {
			require_once $vendorAutoLoad;
		}

		// set debug mode if an xdebug session is active
		if (!defined('DEBUG') || !DEBUG) {
			if (isset($_COOKIE['XDEBUG_SESSION'])) {
				define('DEBUG', true);
			}
		}

		if (!defined('PHPUNIT_RUN')) {
			if (defined('DEBUG') and DEBUG) {
				OC\Log\ErrorHandler::register(true);
				set_exception_handler(array('OC_Template', 'printExceptionErrorPage'));
			} else {
				OC\Log\ErrorHandler::register();
			}
			OC\Log\ErrorHandler::setLogger(OC_Log::$object);
		}

		if (defined('DEBUG') && DEBUG && !self::$CLI) {
			self::$clockwork = new \Clockwork\Clockwork();
			self::$coreLogger = new \OC\CoreLogger();
			self::$coreLogger->startEvent('boot', 'Boot');
			self::$clockwork->addDataSource(new \Clockwork\DataSource\PhpDataSource());
			self::$clockwork->addDataSource(self::$coreLogger);
			$storage = new \Clockwork\Storage\FileStorage(\OC_Config::getValue('datadirectory') . '/clockwork');
			self::$clockwork->setStorage($storage);
			header('X-Clockwork-Id: ' . self::$clockwork->getRequest()->id);
			header('X-Clockwork-Version: ' . \Clockwork\Clockwork::VERSION);
			register_shutdown_function(function(){
				if (!\OC::getCoreLogger()->getSkip()) {
					\OC::$clockwork->resolveRequest();
					\OC::$clockwork->storeRequest();
				}
			});
		}

		// register the stream wrappers
		stream_wrapper_register('fakedir', 'OC\Files\Stream\Dir');
		stream_wrapper_register('static', 'OC\Files\Stream\StaticStream');
		stream_wrapper_register('close', 'OC\Files\Stream\Close');
		stream_wrapper_register('quota', 'OC\Files\Stream\Quota');
		stream_wrapper_register('oc', 'OC\Files\Stream\OC');

		// setup the basic server
		self::$server = new \OC\Server();

		self::initTemplateEngine();
		if (!self::$CLI) {
			self::initSession();
		} else {
			self::$session = new \OC\Session\Memory('');
		}
		self::checkConfig();
		self::checkInstalled();
		self::checkSSL();

		$errors = OC_Util::checkServer();
		if (count($errors) > 0) {
			if (self::$CLI) {
				foreach ($errors as $error) {
					echo $error['error'] . "\n";
					echo $error['hint'] . "\n\n";
				}
			} else {
				OC_Response::setStatus(OC_Response::STATUS_SERVICE_UNAVAILABLE);
				OC_Template::printGuestPage('', 'error', array('errors' => $errors));
			}
			exit;
		}

		//try to set the session lifetime
		$sessionLifeTime = self::getSessionLifeTime();
		@ini_set('gc_maxlifetime', (string)$sessionLifeTime);

		// User and Groups
		if (!OC_Config::getValue("installed", false)) {
			self::$session->set('user_id', '');
		}

		OC_User::useBackend(new OC_User_Database());
		OC_Group::useBackend(new OC_Group_Database());

		$basic_auth = OC_Config::getValue('basic_auth', true);
		if ($basic_auth && isset($_SERVER['PHP_AUTH_USER']) && self::$session->exists('loginname')
			&& $_SERVER['PHP_AUTH_USER'] !== self::$session->get('loginname')) {
			$sessionUser = self::$session->get('loginname');
			$serverUser = $_SERVER['PHP_AUTH_USER'];
			OC_Log::write('core',
				"Session loginname ($sessionUser) doesn't match SERVER[PHP_AUTH_USER] ($serverUser).",
				OC_Log::WARN);
			OC_User::logout();
		}

		// Load Apps
		// This includes plugins for users and filesystems as well
		global $RUNTIME_NOAPPS;
		global $RUNTIME_APPTYPES;
		if (!$RUNTIME_NOAPPS && !self::checkUpgrade(false)) {
			if ($RUNTIME_APPTYPES) {
				OC_App::loadApps($RUNTIME_APPTYPES);
			} else {
				OC_App::loadApps();
			}
		}

		//setup extra user backends
		OC_User::setupBackends();

		self::registerCacheHooks();
		self::registerFilesystemHooks();
		self::registerPreviewHooks();
		self::registerShareHooks();
		self::registerLogRotate();

		//make sure temporary files are cleaned up
		register_shutdown_function(array('OC_Helper', 'cleanTmp'));

		//parse the given parameters
		self::$REQUESTEDAPP = (isset($_GET['app']) && trim($_GET['app']) != '' && !is_null($_GET['app']) ? OC_App::cleanAppId(strip_tags($_GET['app'])) : OC_Config::getValue('defaultapp', 'files'));
		if (substr_count(self::$REQUESTEDAPP, '?') != 0) {
			$app = substr(self::$REQUESTEDAPP, 0, strpos(self::$REQUESTEDAPP, '?'));
			$param = substr($_GET['app'], strpos($_GET['app'], '?') + 1);
			parse_str($param, $get);
			$_GET = array_merge($_GET, $get);
			self::$REQUESTEDAPP = $app;
			$_GET['app'] = $app;
		}
		self::$REQUESTEDFILE = (isset($_GET['getfile']) ? $_GET['getfile'] : null);
		if (substr_count(self::$REQUESTEDFILE, '?') != 0) {
			$file = substr(self::$REQUESTEDFILE, 0, strpos(self::$REQUESTEDFILE, '?'));
			$param = substr(self::$REQUESTEDFILE, strpos(self::$REQUESTEDFILE, '?') + 1);
			parse_str($param, $get);
			$_GET = array_merge($_GET, $get);
			self::$REQUESTEDFILE = $file;
			$_GET['getfile'] = $file;
		}
		if (!is_null(self::$REQUESTEDFILE)) {
			$subdir = OC_App::getAppPath(OC::$REQUESTEDAPP) . '/' . self::$REQUESTEDFILE;
			$parent = OC_App::getAppPath(OC::$REQUESTEDAPP);
			if (!OC_Helper::issubdirectory($subdir, $parent)) {
				self::$REQUESTEDFILE = null;
				header('HTTP/1.0 404 Not Found');
				exit;
			}
		}

		if (OC_Config::getValue('installed', false) && !self::checkUpgrade(false)) {
			if (OC_Appconfig::getValue('core', 'backgroundjobs_mode', 'ajax') == 'ajax') {
				OC_Util::addScript('backgroundjobs');
			}
		}

		if (self::$coreLogger) {
			self::$coreLogger->endEvent('boot');
		}
	}

	/**
	 * register hooks for the cache
	 */
	public static function registerCacheHooks() {
		if (OC_Config::getValue('installed', false) && !self::needUpgrade()) { //don't try to do this before we are properly setup
			\OCP\BackgroundJob::registerJob('OC\Cache\FileGlobalGC');

			// NOTE: This will be replaced to use OCP
			$userSession = \OC_User::getUserSession();
			$userSession->listen('postLogin', '\OC\Cache\File', 'loginListener');
		}
	}

	/**
	 * register hooks for the cache
	 */
	public static function registerLogRotate() {
		if (OC_Config::getValue('installed', false) && OC_Config::getValue('log_rotate_size', false) && !self::needUpgrade()) {
			//don't try to do this before we are properly setup
			\OCP\BackgroundJob::registerJob('OC\Log\Rotate', OC_Config::getValue("datadirectory", OC::$SERVERROOT . '/data') . '/owncloud.log');
		}
	}

	/**
	 * register hooks for the filesystem
	 */
	public static function registerFilesystemHooks() {
		// Check for blacklisted files
		OC_Hook::connect('OC_Filesystem', 'write', 'OC_Filesystem', 'isBlacklisted');
		OC_Hook::connect('OC_Filesystem', 'rename', 'OC_Filesystem', 'isBlacklisted');
	}

	/**
	 * register hooks for previews
	 */
	public static function registerPreviewHooks() {
		OC_Hook::connect('OC_Filesystem', 'post_write', 'OC\Preview', 'post_write');
		OC_Hook::connect('OC_Filesystem', 'preDelete', 'OC\Preview', 'prepare_delete_files');
		OC_Hook::connect('\OCP\Versions', 'preDelete', 'OC\Preview', 'prepare_delete');
		OC_Hook::connect('\OCP\Trashbin', 'preDelete', 'OC\Preview', 'prepare_delete');
		OC_Hook::connect('OC_Filesystem', 'delete', 'OC\Preview', 'post_delete_files');
		OC_Hook::connect('\OCP\Versions', 'delete', 'OC\Preview', 'post_delete');
		OC_Hook::connect('\OCP\Trashbin', 'delete', 'OC\Preview', 'post_delete');
	}

	/**
	 * register hooks for sharing
	 */
	public static function registerShareHooks() {
		if (\OC_Config::getValue('installed')) {
			OC_Hook::connect('OC_User', 'post_deleteUser', 'OCP\Share', 'post_deleteUser');
			OC_Hook::connect('OC_User', 'post_addToGroup', 'OCP\Share', 'post_addToGroup');
			OC_Hook::connect('OC_User', 'post_removeFromGroup', 'OCP\Share', 'post_removeFromGroup');
			OC_Hook::connect('OC_User', 'post_deleteGroup', 'OCP\Share', 'post_deleteGroup');
		}
	}

	/**
	 * @brief Handle the request
	 */
	public static function handleRequest() {
		$logger = \OC::getCoreLogger();
		// load all the classpaths from the enabled apps so they are available
		// in the routing files of each app
		OC::loadAppClassPaths();

		// Check if ownCloud is installed or in maintenance (update) mode
		if (!OC_Config::getValue('installed', false)) {
			$controller = new OC\Core\Setup\Controller();
			$controller->run($_POST);
			exit();
		}

		$host = OC_Request::insecureServerHost();
		// if the host passed in headers isn't trusted
		if (!OC::$CLI
			// overwritehost is always trusted
			&& OC_Request::getOverwriteHost() === null
			&& !OC_Request::isTrustedDomain($host)) {

			header('HTTP/1.1 400 Bad Request');
			header('Status: 400 Bad Request');
			OC_Template::printErrorPage(
				'You are accessing the server from an untrusted domain.',
				'Please contact your administrator'
			);
			return;
		}

		$request = OC_Request::getPathInfo();
		if (substr($request, -3) !== '.js') { // we need these files during the upgrade
			self::checkMaintenanceMode();
			self::checkUpgrade();
		}

		// Test it the user is already authenticated using Apaches AuthType Basic... very usable in combination with LDAP
		OC::tryBasicAuthLogin();

		if (!self::$CLI and (!isset($_GET["logout"]) or ($_GET["logout"] !== 'true'))) {
			try {
				if (!OC_Config::getValue('maintenance', false)) {
					OC_App::loadApps();
				}
				self::checkSingleUserMode();
				OC::$server->getRouter()->match(OC_Request::getRawPathInfo());
				return;
			} catch (Symfony\Component\Routing\Exception\ResourceNotFoundException $e) {
				//header('HTTP/1.0 404 Not Found');
			} catch (Symfony\Component\Routing\Exception\MethodNotAllowedException $e) {
				OC_Response::setStatus(405);
				return;
			}
		}

		$app = OC::$REQUESTEDAPP;
		$file = OC::$REQUESTEDFILE;
		$param = array('app' => $app, 'file' => $file);

		// Handle redirect URL for logged in users
		if (isset($_REQUEST['redirect_url']) && OC_User::isLoggedIn()) {
			$location = OC_Helper::makeURLAbsolute(urldecode($_REQUEST['redirect_url']));

			if ($logger) {
				$logger->startEvent('redirect', 'Redirect ' . $location);
			}
			// Deny the redirect if the URL contains a @
			// This prevents unvalidated redirects like ?redirect_url=:user@domain.com
			if (strpos($location, '@') === false) {
				header('Location: ' . $location);
				return;
			}
		}
		// Handle WebDAV
		if ($_SERVER['REQUEST_METHOD'] == 'PROPFIND') {
			// not allowed any more to prevent people
			// mounting this root directly.
			// Users need to mount remote.php/webdav instead.
			header('HTTP/1.1 405 Method Not Allowed');
			header('Status: 405 Method Not Allowed');
			return;
		}

		// Someone is logged in :
		if (OC_User::isLoggedIn()) {
			OC_App::loadApps();
			OC_User::setupBackends();
			if (isset($_GET["logout"]) and ($_GET["logout"])) {
				if (isset($_COOKIE['oc_token'])) {
					OC_Preferences::deleteKey(OC_User::getUser(), 'login_token', $_COOKIE['oc_token']);
				}
				if ($logger) {
					$logger->startEvent('logout', 'Logout');
				}
				OC_User::logout();
				// redirect to webroot and add slash if webroot is empty
				header("Location: " . OC::$WEBROOT.(empty(OC::$WEBROOT) ? '/' : ''));
			} else {
				if (is_null($file)) {
					$param['file'] = 'index.php';
				}
				$file_ext = substr($param['file'], -3);
				if ($logger) {
					$logger->startEvent('runAppScript', 'Run app script file ' . $param['file']);
				}
				if ($file_ext != 'php'
					|| !self::loadAppScriptFile($param)
				) {
					header('HTTP/1.0 404 Not Found');
				}
				if ($logger) {
					$logger->endEvent('runAppScript');
				}
			}
			return;
		}
		// Not handled and not logged in
		self::handleLogin();
	}

	public static function loadAppScriptFile($param) {
		OC_App::loadApps();
		$app = $param['app'];
		$file = $param['file'];
		$app_path = OC_App::getAppPath($app);
		if (OC_App::isEnabled($app) && $app_path !== false) {
			$file = $app_path . '/' . $file;
			unset($app, $app_path);
			if (file_exists($file)) {
				require_once $file;
				return true;
			}
		}
		header('HTTP/1.0 404 Not Found');
		return false;
	}

	protected static function handleLogin() {
		OC_App::loadApps(array('prelogin'));
		$error = array();

		// auth possible via apache module?
		if (OC::tryApacheAuth()) {
			$error[] = 'apacheauthfailed';
		} // remember was checked after last login
		elseif (OC::tryRememberLogin()) {
			$error[] = 'invalidcookie';
		} // logon via web form
		elseif (OC::tryFormLogin()) {
			$error[] = 'invalidpassword';
			if ( OC_Config::getValue('log_authfailip', false) ) {
				OC_Log::write('core', 'Login failed: user \''.$_POST["user"].'\' , wrong password, IP:'.$_SERVER['REMOTE_ADDR'],
				OC_Log::WARN);
			} else {
				OC_Log::write('core', 'Login failed: user \''.$_POST["user"].'\' , wrong password, IP:set log_authfailip=true in conf',
                                OC_Log::WARN);
			}
		}

		OC_Util::displayLoginPage(array_unique($error));
	}

	protected static function cleanupLoginTokens($user) {
		$cutoff = time() - OC_Config::getValue('remember_login_cookie_lifetime', 60 * 60 * 24 * 15);
		$tokens = OC_Preferences::getKeys($user, 'login_token');
		foreach ($tokens as $token) {
			$time = OC_Preferences::getValue($user, 'login_token', $token);
			if ($time < $cutoff) {
				OC_Preferences::deleteKey($user, 'login_token', $token);
			}
		}
	}

	protected static function tryApacheAuth() {
		$return = OC_User::handleApacheAuth();

		// if return is true we are logged in -> redirect to the default page
		if ($return === true) {
			$_REQUEST['redirect_url'] = \OC_Request::requestUri();
			OC_Util::redirectToDefaultPage();
			exit;
		}

		// in case $return is null apache based auth is not enabled
		return is_null($return) ? false : true;
	}

	protected static function tryRememberLogin() {
		if (!isset($_COOKIE["oc_remember_login"])
			|| !isset($_COOKIE["oc_token"])
			|| !isset($_COOKIE["oc_username"])
			|| !$_COOKIE["oc_remember_login"]
			|| !OC_Util::rememberLoginAllowed()
		) {
			return false;
		}
		OC_App::loadApps(array('authentication'));
		if (defined("DEBUG") && DEBUG) {
			OC_Log::write('core', 'Trying to login from cookie', OC_Log::DEBUG);
		}
		// confirm credentials in cookie
		if (isset($_COOKIE['oc_token']) && OC_User::userExists($_COOKIE['oc_username'])) {
			// delete outdated cookies
			self::cleanupLoginTokens($_COOKIE['oc_username']);
			// get stored tokens
			$tokens = OC_Preferences::getKeys($_COOKIE['oc_username'], 'login_token');
			// test cookies token against stored tokens
			if (in_array($_COOKIE['oc_token'], $tokens, true)) {
				// replace successfully used token with a new one
				OC_Preferences::deleteKey($_COOKIE['oc_username'], 'login_token', $_COOKIE['oc_token']);
				$token = OC_Util::generateRandomBytes(32);
				OC_Preferences::setValue($_COOKIE['oc_username'], 'login_token', $token, time());
				OC_User::setMagicInCookie($_COOKIE['oc_username'], $token);
				// login
				OC_User::setUserId($_COOKIE['oc_username']);
				OC_Util::redirectToDefaultPage();
				// doesn't return
			}
			// if you reach this point you have changed your password
			// or you are an attacker
			// we can not delete tokens here because users may reach
			// this point multiple times after a password change
			OC_Log::write('core', 'Authentication cookie rejected for user ' . $_COOKIE['oc_username'], OC_Log::WARN);
		}
		OC_User::unsetMagicInCookie();
		return true;
	}

	protected static function tryFormLogin() {
		if (!isset($_POST["user"]) || !isset($_POST['password'])) {
			return false;
		}

		OC_App::loadApps();

		//setup extra user backends
		OC_User::setupBackends();

		if (OC_User::login($_POST["user"], $_POST["password"])) {
			// setting up the time zone
			if (isset($_POST['timezone-offset'])) {
				self::$session->set('timezone', $_POST['timezone-offset']);
			}

			$userid = OC_User::getUser();
			self::cleanupLoginTokens($userid);
			if (!empty($_POST["remember_login"])) {
				if (defined("DEBUG") && DEBUG) {
					OC_Log::write('core', 'Setting remember login to cookie', OC_Log::DEBUG);
				}
				$token = OC_Util::generateRandomBytes(32);
				OC_Preferences::setValue($userid, 'login_token', $token, time());
				OC_User::setMagicInCookie($userid, $token);
			} else {
				OC_User::unsetMagicInCookie();
			}
			OC_Util::redirectToDefaultPage();
			exit();
		}
		return true;
	}

	protected static function tryBasicAuthLogin() {
		if (!isset($_SERVER["PHP_AUTH_USER"])
			|| !isset($_SERVER["PHP_AUTH_PW"])
		) {
			return false;
		}
		OC_App::loadApps(array('authentication'));
		if (OC_User::login($_SERVER["PHP_AUTH_USER"], $_SERVER["PHP_AUTH_PW"])) {
			//OC_Log::write('core',"Logged in with HTTP Authentication", OC_Log::DEBUG);
			OC_User::unsetMagicInCookie();
			$_SERVER['HTTP_REQUESTTOKEN'] = OC_Util::callRegister();
		}
		return true;
	}

}

// define runtime variables - unless this already has been done
if (!isset($RUNTIME_NOAPPS)) {
	$RUNTIME_NOAPPS = false;
}

if (!function_exists('get_temp_dir')) {
	function get_temp_dir() {
		if ($temp = ini_get('upload_tmp_dir')) return $temp;
		if ($temp = getenv('TMP')) return $temp;
		if ($temp = getenv('TEMP')) return $temp;
		if ($temp = getenv('TMPDIR')) return $temp;
		$temp = tempnam(__FILE__, '');
		if (file_exists($temp)) {
			unlink($temp);
			return dirname($temp);
		}
		if ($temp = sys_get_temp_dir()) return $temp;

		return null;
	}
}

OC::init();
<|MERGE_RESOLUTION|>--- conflicted
+++ resolved
@@ -401,28 +401,6 @@
 		return OC_Config::getValue('session_lifetime', 60 * 60 * 24);
 	}
 
-<<<<<<< HEAD
-	/**
-	 * @return OC_Router
-	 */
-	public static function getRouter() {
-		if (!isset(OC::$router)) {
-			OC::$router = new OC_Router();
-			if ($logger = \OC::$coreLogger) {
-				$logger->startEvent('loadRoutes', 'Load routes');
-			}
-			OC::$router->loadRoutes();
-			if ($logger) {
-				$logger->endEvent('loadRoutes');
-			}
-		}
-
-		return OC::$router;
-	}
-
-
-=======
->>>>>>> 4c8a83e8
 	public static function loadAppClassPaths() {
 		foreach (OC_APP::getEnabledApps() as $app) {
 			$file = OC_App::getAppPath($app) . '/appinfo/classpath.php';
