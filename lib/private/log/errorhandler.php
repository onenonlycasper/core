<?php
/**
 * Copyright (c) 2013 Bart Visscher <bartv@thisnet.nl>
 * Copyright (c) 2013 Andreas Fischer <bantu@owncloud.com>
 * This file is licensed under the Affero General Public License version 3 or
 * later.
 * See the COPYING-README file.
 */

namespace OC\Log;

use OC\Log as LoggerInterface;

class ErrorHandler {
	/** @var LoggerInterface */
	protected $logger;
	protected $loggerContext = array('app' => 'PHP');

<<<<<<< HEAD
	public function __construct(LoggerInterface $logger, array $loggerContext = null) {
		$this->logger = $logger;
		if ($loggerContext) {
			$this->loggerContext = $loggerContext;
		}
=======
	/**
	 * @brief remove password in URLs
	 * @param string $msg
	 * @return string
	 */
	protected static function removePassword($msg) {
		return preg_replace('/\/\/(.*):(.*)@/', '//xxx:xxx@', $msg);
	}

	public static function register($debug=false) {
		$handler = new ErrorHandler();

		if ($debug) {
			set_error_handler(array($handler, 'onAll'), E_ALL);
		} else {
			set_error_handler(array($handler, 'onError'));
		}
		register_shutdown_function(array($handler, 'onShutdown'));
		set_exception_handler(array($handler, 'onException'));
>>>>>>> 92560c5b
	}

	public function register() {
		set_error_handler(array($this, 'onError'));
		register_shutdown_function(array($this, 'onShutdown'));
		set_exception_handler(array($this, 'onException'));
	}

	//Fatal errors handler
	public function onShutdown() {
		$error = error_get_last();
		if($error && $this->logger) {
			//ob_end_clean();
<<<<<<< HEAD
			$this->logger->critical(
				$this->formatMessage($error['message'], $error['file'], $error['line']),
				$this->loggerContext
			);
=======
			$msg = $error['message'] . ' at ' . $error['file'] . '#' . $error['line'];
			self::$logger->critical(self::removePassword($msg), array('app' => 'PHP'));
>>>>>>> 92560c5b
		}
	}

	// Uncaught exception handler
<<<<<<< HEAD
	public function onException($ex) {
		$this->logger->critical(
			$this->formatMessage($ex->getMessage(), $ex->getFile(), $ex->getLine()),
			$this->loggerContext
		);
=======
	public static function onException($exception) {
		$msg = $exception->getMessage() . ' at ' . $exception->getFile() . '#' . $exception->getLine();
		self::$logger->critical(self::removePassword($msg), array('app' => 'PHP'));
>>>>>>> 92560c5b
	}

	//Recoverable errors handler
	public function onError($number, $message, $file, $line) {
		if (error_reporting() === 0) {
			return;
		}
<<<<<<< HEAD
		$this->logger->warning(
			$this->formatMessage($message, $file, $line),
			$this->loggerContext
		);
	}
=======
		$msg = $message . ' at ' . $file . '#' . $line;
		self::$logger->error(self::removePassword($msg), array('app' => 'PHP'));

	}

	//Recoverable handler which catch all errors, warnings and notices
	public static function onAll($number, $message, $file, $line) {
		$msg = $message . ' at ' . $file . '#' . $line;
		self::$logger->debug(self::removePassword($msg), array('app' => 'PHP'));
>>>>>>> 92560c5b

	protected function formatMessage($message, $file, $line) {
		return "$message at $file#$line";
	}

}<|MERGE_RESOLUTION|>--- conflicted
+++ resolved
@@ -15,38 +15,22 @@
 	/** @var LoggerInterface */
 	protected $logger;
 	protected $loggerContext = array('app' => 'PHP');
+	protected $debug;
 
-<<<<<<< HEAD
-	public function __construct(LoggerInterface $logger, array $loggerContext = null) {
+	public function __construct(LoggerInterface $logger, array $loggerContext = null, $debug = false) {
 		$this->logger = $logger;
+		$this->debug = $debug;
 		if ($loggerContext) {
 			$this->loggerContext = $loggerContext;
 		}
-=======
-	/**
-	 * @brief remove password in URLs
-	 * @param string $msg
-	 * @return string
-	 */
-	protected static function removePassword($msg) {
-		return preg_replace('/\/\/(.*):(.*)@/', '//xxx:xxx@', $msg);
-	}
-
-	public static function register($debug=false) {
-		$handler = new ErrorHandler();
-
-		if ($debug) {
-			set_error_handler(array($handler, 'onAll'), E_ALL);
-		} else {
-			set_error_handler(array($handler, 'onError'));
-		}
-		register_shutdown_function(array($handler, 'onShutdown'));
-		set_exception_handler(array($handler, 'onException'));
->>>>>>> 92560c5b
 	}
 
 	public function register() {
-		set_error_handler(array($this, 'onError'));
+		if ($this->debug) {
+			set_error_handler(array($this, 'onAll'), E_ALL);
+		} else {
+			set_error_handler(array($this, 'onError'));
+		}
 		register_shutdown_function(array($this, 'onShutdown'));
 		set_exception_handler(array($this, 'onException'));
 	}
@@ -56,30 +40,19 @@
 		$error = error_get_last();
 		if($error && $this->logger) {
 			//ob_end_clean();
-<<<<<<< HEAD
 			$this->logger->critical(
 				$this->formatMessage($error['message'], $error['file'], $error['line']),
 				$this->loggerContext
 			);
-=======
-			$msg = $error['message'] . ' at ' . $error['file'] . '#' . $error['line'];
-			self::$logger->critical(self::removePassword($msg), array('app' => 'PHP'));
->>>>>>> 92560c5b
 		}
 	}
 
 	// Uncaught exception handler
-<<<<<<< HEAD
 	public function onException($ex) {
 		$this->logger->critical(
 			$this->formatMessage($ex->getMessage(), $ex->getFile(), $ex->getLine()),
 			$this->loggerContext
 		);
-=======
-	public static function onException($exception) {
-		$msg = $exception->getMessage() . ' at ' . $exception->getFile() . '#' . $exception->getLine();
-		self::$logger->critical(self::removePassword($msg), array('app' => 'PHP'));
->>>>>>> 92560c5b
 	}
 
 	//Recoverable errors handler
@@ -87,26 +60,21 @@
 		if (error_reporting() === 0) {
 			return;
 		}
-<<<<<<< HEAD
 		$this->logger->warning(
 			$this->formatMessage($message, $file, $line),
 			$this->loggerContext
 		);
 	}
-=======
-		$msg = $message . ' at ' . $file . '#' . $line;
-		self::$logger->error(self::removePassword($msg), array('app' => 'PHP'));
-
-	}
-
-	//Recoverable handler which catch all errors, warnings and notices
-	public static function onAll($number, $message, $file, $line) {
-		$msg = $message . ' at ' . $file . '#' . $line;
-		self::$logger->debug(self::removePassword($msg), array('app' => 'PHP'));
->>>>>>> 92560c5b
 
 	protected function formatMessage($message, $file, $line) {
 		return "$message at $file#$line";
 	}
 
+	//Recoverable handler which catch all errors, warnings and notices
+	public function onAll($number, $message, $file, $line) {
+		$this->logger->debug(
+			$this->formatMessage($message, $file, $line),
+			$this->loggerContext
+		);
+	}
 }