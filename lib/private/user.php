--- conflicted
+++ resolved
@@ -227,7 +227,7 @@
 	 * Log in a user and regenerate a new session - if the password is ok
 	 */
 	public static function login($uid, $password) {
-<<<<<<< HEAD
+		session_regenerate_id(true);
 		$logger = \OC::getCoreLogger();
 		if ($logger) {
 			$logger->startEvent('login', 'Login ' . $uid);
@@ -237,10 +237,6 @@
 			$logger->endEvent('login');
 		}
 		return $result;
-=======
-		session_regenerate_id(true);
-		return self::getUserSession()->login($uid, $password);
->>>>>>> 59df3ffd
 	}
 
 	/**
