# SOME DESCRIPTIVE TITLE.
# Copyright (C) YEAR THE PACKAGE'S COPYRIGHT HOLDER
# This file is distributed under the same license as the PACKAGE package.
# 
# Translators:
<<<<<<< HEAD
# Necdet Yücel <necdetyucel@gmail.com>, 2012
# atakan96 <tayancatakan@gmail.com>, 2013
=======
>>>>>>> 4ab36142
msgid ""
msgstr ""
"Project-Id-Version: ownCloud\n"
"Report-Msgid-Bugs-To: http://bugs.owncloud.org/\n"
<<<<<<< HEAD
"POT-Creation-Date: 2013-04-23 01:58+0200\n"
"PO-Revision-Date: 2013-04-22 07:40+0000\n"
=======
"POT-Creation-Date: 2013-04-27 02:16+0200\n"
"PO-Revision-Date: 2013-04-26 08:31+0000\n"
>>>>>>> 4ab36142
"Last-Translator: I Robot <owncloud-bot@tmit.eu>\n"
"Language-Team: Turkish (http://www.transifex.com/projects/p/owncloud/language/tr/)\n"
"MIME-Version: 1.0\n"
"Content-Type: text/plain; charset=UTF-8\n"
"Content-Transfer-Encoding: 8bit\n"
"Language: tr\n"
"Plural-Forms: nplurals=2; plural=(n > 1);\n"

#: ajax/deleteConfiguration.php:34
msgid "Failed to delete the server configuration"
msgstr ""

#: ajax/testConfiguration.php:36
msgid "The configuration is valid and the connection could be established!"
msgstr "Uyunlama mantikli ve baglama yerlestirmek edebilmi."

#: ajax/testConfiguration.php:39
msgid ""
"The configuration is valid, but the Bind failed. Please check the server "
"settings and credentials."
msgstr "Uyunlama gecerli, fakat Baglama yapamadi. Lutfen kontrol yapmak, eger bu iyi yerlertirdi. "

#: ajax/testConfiguration.php:43
msgid ""
"The configuration is invalid. Please look in the ownCloud log for further "
"details."
msgstr "Uyunma mantikli degil. Lutfen log daha kontrol yapmak. "

#: js/settings.js:66
msgid "Deletion failed"
msgstr "Silme başarısız oldu"

#: js/settings.js:82
msgid "Take over settings from recent server configuration?"
msgstr "Parametri sonadan uyunlama cikarmak mi?"

#: js/settings.js:83
msgid "Keep settings?"
msgstr "Ayarları kalsınmı?"

#: js/settings.js:97
msgid "Cannot add server configuration"
msgstr "Sunucu uyunlama birlemek edemen. "

#: js/settings.js:121
msgid "Connection test succeeded"
msgstr "Bağlantı testi başarılı oldu"

#: js/settings.js:126
msgid "Connection test failed"
msgstr "Bağlantı testi başarısız oldu"

#: js/settings.js:136
msgid "Do you really want to delete the current Server Configuration?"
msgstr "Hakikatten, Sonuncu Funksyon durmak istiyor mi?"

#: js/settings.js:137
msgid "Confirm Deletion"
msgstr "Silmeyi onayla"

#: templates/settings.php:8
msgid ""
"<b>Warning:</b> Apps user_ldap and user_webdavauth are incompatible. You may"
" experience unexpected behaviour. Please ask your system administrator to "
"disable one of them."
msgstr ""

#: templates/settings.php:11
msgid ""
"<b>Warning:</b> The PHP LDAP module is not installed, the backend will not "
"work. Please ask your system administrator to install it."
msgstr "<b>Ihbar <b> Modulu PHP LDAP yuklemdi degil, backend calismacak. Lutfen sistem yonetici sormak  yuklemek icin."

#: templates/settings.php:15
msgid "Server configuration"
msgstr ""

#: templates/settings.php:31
msgid "Add Server Configuration"
msgstr ""

#: templates/settings.php:36
msgid "Host"
msgstr "Sunucu"

#: templates/settings.php:38
msgid ""
"You can omit the protocol, except you require SSL. Then start with ldaps://"
msgstr ""

#: templates/settings.php:39
msgid "Base DN"
msgstr "Ana DN"

#: templates/settings.php:40
msgid "One Base DN per line"
msgstr "Bir Tabani DN herbir dizi. "

#: templates/settings.php:41
msgid "You can specify Base DN for users and groups in the Advanced tab"
msgstr ""

#: templates/settings.php:43
msgid "User DN"
msgstr "Kullanıcı DN"

#: templates/settings.php:45
msgid ""
"The DN of the client user with which the bind shall be done, e.g. "
"uid=agent,dc=example,dc=com. For anonymous access, leave DN and Password "
"empty."
msgstr ""

#: templates/settings.php:46
msgid "Password"
msgstr "Parola"

#: templates/settings.php:49
msgid "For anonymous access, leave DN and Password empty."
msgstr "Anonim erişim için DN ve Parola alanlarını boş bırakın."

#: templates/settings.php:50
msgid "User Login Filter"
msgstr "Kullanıcı Oturum Filtresi"

#: templates/settings.php:53
#, php-format
msgid ""
"Defines the filter to apply, when login is attempted. %%uid replaces the "
"username in the login action."
msgstr ""

#: templates/settings.php:54
#, php-format
msgid "use %%uid placeholder, e.g. \"uid=%%uid\""
msgstr "%%uid yer tutucusunu kullanın, örneğin \"uid=%%uid\""

#: templates/settings.php:55
msgid "User List Filter"
msgstr "Kullanıcı Liste Filtresi"

#: templates/settings.php:58
msgid "Defines the filter to apply, when retrieving users."
msgstr ""

#: templates/settings.php:59
msgid "without any placeholder, e.g. \"objectClass=person\"."
msgstr "bir yer tutucusu olmadan, örneğin \"objectClass=person\""

#: templates/settings.php:60
msgid "Group Filter"
msgstr "Grup Süzgeci"

#: templates/settings.php:63
msgid "Defines the filter to apply, when retrieving groups."
msgstr ""

#: templates/settings.php:64
msgid "without any placeholder, e.g. \"objectClass=posixGroup\"."
msgstr ""

#: templates/settings.php:68
msgid "Connection Settings"
msgstr "Bağlantı ayarları"

#: templates/settings.php:70
msgid "Configuration Active"
msgstr ""

#: templates/settings.php:70
msgid "When unchecked, this configuration will be skipped."
msgstr ""

#: templates/settings.php:71
msgid "Port"
msgstr "Port"

#: templates/settings.php:72
msgid "Backup (Replica) Host"
msgstr ""

#: templates/settings.php:72
msgid ""
"Give an optional backup host. It must be a replica of the main LDAP/AD "
"server."
msgstr ""

#: templates/settings.php:73
msgid "Backup (Replica) Port"
msgstr ""

#: templates/settings.php:74
msgid "Disable Main Server"
msgstr "Ana sunucuyu devredışı birak"

#: templates/settings.php:74
msgid "When switched on, ownCloud will only connect to the replica server."
msgstr ""

#: templates/settings.php:75
msgid "Use TLS"
msgstr "TLS kullan"

#: templates/settings.php:75
msgid "Do not use it additionally for LDAPS connections, it will fail."
msgstr ""

#: templates/settings.php:76
msgid "Case insensitve LDAP server (Windows)"
msgstr ""

#: templates/settings.php:77
msgid "Turn off SSL certificate validation."
msgstr "SSL sertifika doğrulamasını kapat."

#: templates/settings.php:77
msgid ""
"If connection only works with this option, import the LDAP server's SSL "
"certificate in your ownCloud server."
msgstr ""

#: templates/settings.php:77
msgid "Not recommended, use for testing only."
msgstr "Önerilmez, sadece test için kullanın."

#: templates/settings.php:78
msgid "Cache Time-To-Live"
msgstr ""

#: templates/settings.php:78
msgid "in seconds. A change empties the cache."
msgstr "saniye cinsinden. Bir değişiklik önbelleği temizleyecektir."

#: templates/settings.php:80
msgid "Directory Settings"
msgstr ""

#: templates/settings.php:82
msgid "User Display Name Field"
msgstr ""

#: templates/settings.php:82
msgid "The LDAP attribute to use to generate the user`s ownCloud name."
msgstr ""

#: templates/settings.php:83
msgid "Base User Tree"
msgstr "Temel Kullanıcı Ağacı"

#: templates/settings.php:83
msgid "One User Base DN per line"
msgstr ""

#: templates/settings.php:84
msgid "User Search Attributes"
msgstr ""

#: templates/settings.php:84 templates/settings.php:87
msgid "Optional; one attribute per line"
msgstr ""

#: templates/settings.php:85
msgid "Group Display Name Field"
msgstr ""

#: templates/settings.php:85
msgid "The LDAP attribute to use to generate the groups`s ownCloud name."
msgstr ""

#: templates/settings.php:86
msgid "Base Group Tree"
msgstr "Temel Grup Ağacı"

#: templates/settings.php:86
msgid "One Group Base DN per line"
msgstr "Bir Grubu Tabani DN her dizgi. "

#: templates/settings.php:87
msgid "Group Search Attributes"
msgstr ""

#: templates/settings.php:88
msgid "Group-Member association"
msgstr "Grup-Üye işbirliği"

#: templates/settings.php:90
msgid "Special Attributes"
msgstr ""

#: templates/settings.php:92
msgid "Quota Field"
msgstr ""

#: templates/settings.php:93
msgid "Quota Default"
msgstr ""

#: templates/settings.php:93
msgid "in bytes"
msgstr "byte cinsinden"

#: templates/settings.php:94
msgid "Email Field"
msgstr ""

#: templates/settings.php:95
msgid "User Home Folder Naming Rule"
msgstr ""

#: templates/settings.php:95
msgid ""
"Leave empty for user name (default). Otherwise, specify an LDAP/AD "
"attribute."
msgstr "Kullanıcı adı bölümünü boş bırakın (varsayılan). "

#: templates/settings.php:99
msgid "Test Configuration"
msgstr ""

#: templates/settings.php:99
msgid "Help"
msgstr "Yardım"<|MERGE_RESOLUTION|>--- conflicted
+++ resolved
@@ -3,22 +3,12 @@
 # This file is distributed under the same license as the PACKAGE package.
 # 
 # Translators:
-<<<<<<< HEAD
-# Necdet Yücel <necdetyucel@gmail.com>, 2012
-# atakan96 <tayancatakan@gmail.com>, 2013
-=======
->>>>>>> 4ab36142
 msgid ""
 msgstr ""
 "Project-Id-Version: ownCloud\n"
 "Report-Msgid-Bugs-To: http://bugs.owncloud.org/\n"
-<<<<<<< HEAD
-"POT-Creation-Date: 2013-04-23 01:58+0200\n"
-"PO-Revision-Date: 2013-04-22 07:40+0000\n"
-=======
 "POT-Creation-Date: 2013-04-27 02:16+0200\n"
 "PO-Revision-Date: 2013-04-26 08:31+0000\n"
->>>>>>> 4ab36142
 "Last-Translator: I Robot <owncloud-bot@tmit.eu>\n"
 "Language-Team: Turkish (http://www.transifex.com/projects/p/owncloud/language/tr/)\n"
 "MIME-Version: 1.0\n"
@@ -84,7 +74,7 @@
 "<b>Warning:</b> Apps user_ldap and user_webdavauth are incompatible. You may"
 " experience unexpected behaviour. Please ask your system administrator to "
 "disable one of them."
-msgstr ""
+msgstr "<b>Uyari </b> Apps kullanici_Idap ve user_webdavauth uyunmayan. Bu belki sik degil. Lutfen sistem yonetici sormak on aktif yapmaya. "
 
 #: templates/settings.php:11
 msgid ""
@@ -107,7 +97,7 @@
 #: templates/settings.php:38
 msgid ""
 "You can omit the protocol, except you require SSL. Then start with ldaps://"
-msgstr ""
+msgstr "Protokol atlamak edesin, sadece SSL istiyorsaniz. O zaman, idapsile baslamak. "
 
 #: templates/settings.php:39
 msgid "Base DN"
@@ -119,7 +109,7 @@
 
 #: templates/settings.php:41
 msgid "You can specify Base DN for users and groups in the Advanced tab"
-msgstr ""
+msgstr "Base DN kullanicileri  ve kaynaklari icin tablosu Advanced tayin etmek ederiz. "
 
 #: templates/settings.php:43
 msgid "User DN"
@@ -130,7 +120,7 @@
 "The DN of the client user with which the bind shall be done, e.g. "
 "uid=agent,dc=example,dc=com. For anonymous access, leave DN and Password "
 "empty."
-msgstr ""
+msgstr "DN musterinin, kimle baglamaya yapacagiz,meselâ uid=agent.dc mesela, dc=com Gecinme adisiz ici, DN  ve Parola bos birakmak. "
 
 #: templates/settings.php:46
 msgid "Password"
@@ -149,7 +139,7 @@
 msgid ""
 "Defines the filter to apply, when login is attempted. %%uid replaces the "
 "username in the login action."
-msgstr ""
+msgstr "Filter uyunlamak icin tayin ediyor, ne zaman girişmek isteminiz. % % uid adi kullanici girismeye karsi koymacak. "
 
 #: templates/settings.php:54
 #, php-format
@@ -162,7 +152,7 @@
 
 #: templates/settings.php:58
 msgid "Defines the filter to apply, when retrieving users."
-msgstr ""
+msgstr "Filter uyunmak icin tayin ediyor, ne zaman adi  kullanici geri aliyor. "
 
 #: templates/settings.php:59
 msgid "without any placeholder, e.g. \"objectClass=person\"."
@@ -174,11 +164,11 @@
 
 #: templates/settings.php:63
 msgid "Defines the filter to apply, when retrieving groups."
-msgstr ""
+msgstr "Filter uyunmak icin tayin ediyor, ne zaman grubalari tekrar aliyor. "
 
 #: templates/settings.php:64
 msgid "without any placeholder, e.g. \"objectClass=posixGroup\"."
-msgstr ""
+msgstr "siz bir yer tutucu, mes. 'objectClass=posixGroup ('posixGrubu''. "
 
 #: templates/settings.php:68
 msgid "Connection Settings"
@@ -238,7 +228,7 @@
 msgid ""
 "If connection only works with this option, import the LDAP server's SSL "
 "certificate in your ownCloud server."
-msgstr ""
+msgstr "Bagladiginda, bunla secene sadece calisiyor, sunucu LDAP SSL sunucun ithal etemek, dneyme sizine sunucu ownClouden. "
 
 #: templates/settings.php:77
 msgid "Not recommended, use for testing only."
@@ -258,7 +248,7 @@
 
 #: templates/settings.php:82
 msgid "User Display Name Field"
-msgstr ""
+msgstr "Ekran Adi Kullanici, (Alan Adi Kullanici Ekrane)"
 
 #: templates/settings.php:82
 msgid "The LDAP attribute to use to generate the user`s ownCloud name."
@@ -282,11 +272,11 @@
 
 #: templates/settings.php:85
 msgid "Group Display Name Field"
-msgstr ""
+msgstr "Grub Ekrane Alani Adi"
 
 #: templates/settings.php:85
 msgid "The LDAP attribute to use to generate the groups`s ownCloud name."
-msgstr ""
+msgstr "LDAP kullamayin grub adi ownCloud uremek icin. "
 
 #: templates/settings.php:86
 msgid "Base Group Tree"
